import { motion } from 'framer-motion';

interface StatsBadgesProps {
  badges: string[];
  delay?: number;
}

function StatsBadges({ badges, delay = 0.8 }: StatsBadgesProps) {
  return (
    <motion.div 
      className="flex flex-wrap justify-center gap-6 mb-12 text-sm font-semibold"
      initial={{ opacity: 0, y: 20 }}
      animate={{ opacity: 1, y: 0 }}
      transition={{ delay, duration: 0.8 }}
    >
      {badges.map((badge) => (
        <span 
<<<<<<< HEAD
          key={index}
=======
          key={badge}
>>>>>>> 3b31faa7
          className="bg-gray-800/50 px-4 py-2 rounded-full border border-gray-700 text-gray-200"
        >
          {badge}
        </span>
      ))}
    </motion.div>
  );
}

export { StatsBadges };
export type { StatsBadgesProps }; <|MERGE_RESOLUTION|>--- conflicted
+++ resolved
@@ -15,11 +15,7 @@
     >
       {badges.map((badge) => (
         <span 
-<<<<<<< HEAD
-          key={index}
-=======
           key={badge}
->>>>>>> 3b31faa7
           className="bg-gray-800/50 px-4 py-2 rounded-full border border-gray-700 text-gray-200"
         >
           {badge}
